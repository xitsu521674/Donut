/*
* Copyright (c) 2014-2021, NVIDIA CORPORATION. All rights reserved.
*
* Permission is hereby granted, free of charge, to any person obtaining a
* copy of this software and associated documentation files (the "Software"),
* to deal in the Software without restriction, including without limitation
* the rights to use, copy, modify, merge, publish, distribute, sublicense,
* and/or sell copies of the Software, and to permit persons to whom the
* Software is furnished to do so, subject to the following conditions:
*
* The above copyright notice and this permission notice shall be included in
* all copies or substantial portions of the Software.
*
* THE SOFTWARE IS PROVIDED "AS IS", WITHOUT WARRANTY OF ANY KIND, EXPRESS OR
* IMPLIED, INCLUDING BUT NOT LIMITED TO THE WARRANTIES OF MERCHANTABILITY,
* FITNESS FOR A PARTICULAR PURPOSE AND NONINFRINGEMENT.  IN NO EVENT SHALL
* THE AUTHORS OR COPYRIGHT HOLDERS BE LIABLE FOR ANY CLAIM, DAMAGES OR OTHER
* LIABILITY, WHETHER IN AN ACTION OF CONTRACT, TORT OR OTHERWISE, ARISING
* FROM, OUT OF OR IN CONNECTION WITH THE SOFTWARE OR THE USE OR OTHER
* DEALINGS IN THE SOFTWARE.
*/

/*
License for glfw

Copyright (c) 2002-2006 Marcus Geelnard

Copyright (c) 2006-2019 Camilla Lowy

This software is provided 'as-is', without any express or implied
warranty. In no event will the authors be held liable for any damages
arising from the use of this software.

Permission is granted to anyone to use this software for any purpose,
including commercial applications, and to alter it and redistribute it
freely, subject to the following restrictions:

1. The origin of this software must not be misrepresented; you must not
   claim that you wrote the original software. If you use this software
   in a product, an acknowledgment in the product documentation would
   be appreciated but is not required.

2. Altered source versions must be plainly marked as such, and must not
   be misrepresented as being the original software.

3. This notice may not be removed or altered from any source
   distribution.
*/

#include <donut/app/DeviceManager.h>
#include <donut/core/math/math.h>
#include <donut/core/log.h>
#include <nvrhi/utils.h>

#include <cstdio>
#include <iomanip>
#include <thread>
#include <sstream>

#if DONUT_WITH_DX11
#include <d3d11.h>
#endif

#if DONUT_WITH_DX12
#include <d3d12.h>
#endif

#ifdef _WINDOWS
#include <ShellScalingApi.h>
#pragma comment(lib, "shcore.lib")
#endif

using namespace donut::app;

// The joystick interface in glfw is not per-window like the keys, mouse, etc. The joystick callbacks
// don't take a window arg. So glfw's model is a global joystick shared by all windows. Hence, the equivalent 
// is a singleton class that all DeviceManager instances can use.
class JoyStickManager
{
public:
	static JoyStickManager& Singleton()
	{
		static JoyStickManager singleton;
		return singleton;
	}

	void UpdateAllJoysticks(const std::list<IRenderPass*>& passes);
	
	void EraseDisconnectedJoysticks();
	void EnumerateJoysticks();

	void ConnectJoystick(int id);
	void DisconnectJoystick(int id);

private:
	JoyStickManager() {}
	void UpdateJoystick(int j, const std::list<IRenderPass*>& passes);

	std::list<int> m_JoystickIDs, m_RemovedJoysticks;
};

static void ErrorCallback_GLFW(int error, const char *description)
{
    fprintf(stderr, "GLFW error: %s\n", description);
    exit(1);
}

static void WindowIconifyCallback_GLFW(GLFWwindow *window, int iconified)
{
    DeviceManager *manager = reinterpret_cast<DeviceManager *>(glfwGetWindowUserPointer(window));
    manager->WindowIconifyCallback(iconified);
}

static void WindowFocusCallback_GLFW(GLFWwindow *window, int focused)
{
    DeviceManager *manager = reinterpret_cast<DeviceManager *>(glfwGetWindowUserPointer(window));
    manager->WindowFocusCallback(focused);
}

static void WindowRefreshCallback_GLFW(GLFWwindow *window)
{
    DeviceManager *manager = reinterpret_cast<DeviceManager *>(glfwGetWindowUserPointer(window));
    manager->WindowRefreshCallback();
}

static void WindowCloseCallback_GLFW(GLFWwindow *window)
{
    DeviceManager *manager = reinterpret_cast<DeviceManager *>(glfwGetWindowUserPointer(window));
    manager->WindowCloseCallback();
}

static void WindowPosCallback_GLFW(GLFWwindow *window, int xpos, int ypos)
{
    DeviceManager *manager = reinterpret_cast<DeviceManager *>(glfwGetWindowUserPointer(window));
    manager->WindowPosCallback(xpos, ypos);
}

static void KeyCallback_GLFW(GLFWwindow *window, int key, int scancode, int action, int mods)
{
    DeviceManager *manager = reinterpret_cast<DeviceManager *>(glfwGetWindowUserPointer(window));
    manager->KeyboardUpdate(key, scancode, action, mods);
}

static void CharModsCallback_GLFW(GLFWwindow *window, unsigned int unicode, int mods)
{
    DeviceManager *manager = reinterpret_cast<DeviceManager *>(glfwGetWindowUserPointer(window));
    manager->KeyboardCharInput(unicode, mods);
}

static void MousePosCallback_GLFW(GLFWwindow *window, double xpos, double ypos)
{
    DeviceManager *manager = reinterpret_cast<DeviceManager *>(glfwGetWindowUserPointer(window));
    manager->MousePosUpdate(xpos, ypos);
}

static void MouseButtonCallback_GLFW(GLFWwindow *window, int button, int action, int mods)
{
    DeviceManager *manager = reinterpret_cast<DeviceManager *>(glfwGetWindowUserPointer(window));
    manager->MouseButtonUpdate(button, action, mods);
}

static void MouseScrollCallback_GLFW(GLFWwindow *window, double xoffset, double yoffset)
{
    DeviceManager *manager = reinterpret_cast<DeviceManager *>(glfwGetWindowUserPointer(window));
    manager->MouseScrollUpdate(xoffset, yoffset);
}

static void JoystickConnectionCallback_GLFW(int joyId, int connectDisconnect)
{
	if (connectDisconnect == GLFW_CONNECTED)
		JoyStickManager::Singleton().ConnectJoystick(joyId);
	if (connectDisconnect == GLFW_DISCONNECTED)
		JoyStickManager::Singleton().DisconnectJoystick(joyId);
}

static const struct
{
    nvrhi::Format format;
    uint32_t redBits;
    uint32_t greenBits;
    uint32_t blueBits;
    uint32_t alphaBits;
    uint32_t depthBits;
    uint32_t stencilBits;
} formatInfo[] = {
    { nvrhi::Format::UNKNOWN,            0,  0,  0,  0,  0,  0, },
    { nvrhi::Format::R8_UINT,            8,  0,  0,  0,  0,  0, },
    { nvrhi::Format::RG8_UINT,           8,  8,  0,  0,  0,  0, },
    { nvrhi::Format::RG8_UNORM,          8,  8,  0,  0,  0,  0, },
    { nvrhi::Format::R16_UINT,          16,  0,  0,  0,  0,  0, },
    { nvrhi::Format::R16_UNORM,         16,  0,  0,  0,  0,  0, },
    { nvrhi::Format::R16_FLOAT,         16,  0,  0,  0,  0,  0, },
    { nvrhi::Format::RGBA8_UNORM,        8,  8,  8,  8,  0,  0, },
    { nvrhi::Format::RGBA8_SNORM,        8,  8,  8,  8,  0,  0, },
    { nvrhi::Format::BGRA8_UNORM,        8,  8,  8,  8,  0,  0, },
    { nvrhi::Format::SRGBA8_UNORM,       8,  8,  8,  8,  0,  0, },
    { nvrhi::Format::SBGRA8_UNORM,       8,  8,  8,  8,  0,  0, },
    { nvrhi::Format::R10G10B10A2_UNORM, 10, 10, 10,  2,  0,  0, },
    { nvrhi::Format::R11G11B10_FLOAT,   11, 11, 10,  0,  0,  0, },
    { nvrhi::Format::RG16_UINT,         16, 16,  0,  0,  0,  0, },
    { nvrhi::Format::RG16_FLOAT,        16, 16,  0,  0,  0,  0, },
    { nvrhi::Format::R32_UINT,          32,  0,  0,  0,  0,  0, },
    { nvrhi::Format::R32_FLOAT,         32,  0,  0,  0,  0,  0, },
    { nvrhi::Format::RGBA16_FLOAT,      16, 16, 16, 16,  0,  0, },
    { nvrhi::Format::RGBA16_UNORM,      16, 16, 16, 16,  0,  0, },
    { nvrhi::Format::RGBA16_SNORM,      16, 16, 16, 16,  0,  0, },
    { nvrhi::Format::RG32_UINT,         32, 32,  0,  0,  0,  0, },
    { nvrhi::Format::RG32_FLOAT,        32, 32,  0,  0,  0,  0, },
    { nvrhi::Format::RGB32_UINT,        32, 32, 32,  0,  0,  0, },
    { nvrhi::Format::RGB32_FLOAT,       32, 32, 32,  0,  0,  0, },
    { nvrhi::Format::RGBA32_UINT,       32, 32, 32, 32,  0,  0, },
    { nvrhi::Format::RGBA32_FLOAT,      32, 32, 32, 32,  0,  0, },
};

bool DeviceManager::CreateInstance(const InstanceParameters& params)
{
    if (m_InstanceCreated)
        return true;


    static_cast<InstanceParameters&>(m_DeviceParams) = params;

    if (!params.headlessDevice)
    {
#ifdef _WINDOWS
        if (!params.enablePerMonitorDPI)
        {
            // glfwInit enables the maximum supported level of DPI awareness unconditionally.
            // If the app doesn't need it, we have to call this function before glfwInit to override that behavior.
            SetProcessDpiAwareness(PROCESS_DPI_UNAWARE);
        }
#endif

        if (!glfwInit())
            return false;
    }

#if DONUT_WITH_AFTERMATH
    if (params.enableAftermath)
    {
        m_AftermathCrashDumper.EnableCrashDumpTracking();
    }
#endif

    m_InstanceCreated = CreateInstanceInternal();
    return m_InstanceCreated;
}

bool DeviceManager::CreateHeadlessDevice(const DeviceCreationParameters& params)
{
    m_DeviceParams = params;
    m_DeviceParams.headlessDevice = true;

    if (!CreateInstance(m_DeviceParams))
        return false;

    return CreateDevice();
}

bool DeviceManager::CreateWindowDeviceAndSwapChain(const DeviceCreationParameters& params, const char *windowTitle)
{
    m_DeviceParams = params;
    m_DeviceParams.headlessDevice = false;
    m_RequestedVSync = params.vsyncEnabled;

    if (!CreateInstance(m_DeviceParams))
        return false;

    glfwSetErrorCallback(ErrorCallback_GLFW);

    glfwDefaultWindowHints();

    bool foundFormat = false;
    for (const auto& info : formatInfo)
    {
        if (info.format == params.swapChainFormat)
        {
            glfwWindowHint(GLFW_RED_BITS, info.redBits);
            glfwWindowHint(GLFW_GREEN_BITS, info.greenBits);
            glfwWindowHint(GLFW_BLUE_BITS, info.blueBits);
            glfwWindowHint(GLFW_ALPHA_BITS, info.alphaBits);
            glfwWindowHint(GLFW_DEPTH_BITS, info.depthBits);
            glfwWindowHint(GLFW_STENCIL_BITS, info.stencilBits);
            foundFormat = true;
            break;
        }
    }

    assert(foundFormat);

    glfwWindowHint(GLFW_SAMPLES, params.swapChainSampleCount);
    glfwWindowHint(GLFW_REFRESH_RATE, params.refreshRate);
    glfwWindowHint(GLFW_SCALE_TO_MONITOR, params.resizeWindowWithDisplayScale);

    glfwWindowHint(GLFW_CLIENT_API, GLFW_NO_API);
    
    glfwWindowHint(GLFW_VISIBLE, GLFW_FALSE);   // Ignored for fullscreen

    m_Window = glfwCreateWindow(params.backBufferWidth, params.backBufferHeight,
                                windowTitle ? windowTitle : "",
                                params.startFullscreen ? glfwGetPrimaryMonitor() : nullptr,
                                nullptr);

    if (m_Window == nullptr)
    {
        return false;
    }

    if (params.startFullscreen)
    {
        glfwSetWindowMonitor(m_Window, glfwGetPrimaryMonitor(), 0, 0,
            m_DeviceParams.backBufferWidth, m_DeviceParams.backBufferHeight, m_DeviceParams.refreshRate);
    }
    else
    {
        int fbWidth = 0, fbHeight = 0;
        glfwGetFramebufferSize(m_Window, &fbWidth, &fbHeight);
        m_DeviceParams.backBufferWidth = fbWidth;
        m_DeviceParams.backBufferHeight = fbHeight;
    }

    if (windowTitle)
        m_WindowTitle = windowTitle;

    glfwSetWindowUserPointer(m_Window, this);

    if (params.windowPosX != -1 && params.windowPosY != -1)
    {
        glfwSetWindowPos(m_Window, params.windowPosX, params.windowPosY);
    }
    
    glfwSetWindowPosCallback(m_Window, WindowPosCallback_GLFW);
    glfwSetWindowCloseCallback(m_Window, WindowCloseCallback_GLFW);
    glfwSetWindowRefreshCallback(m_Window, WindowRefreshCallback_GLFW);
    glfwSetWindowFocusCallback(m_Window, WindowFocusCallback_GLFW);
    glfwSetWindowIconifyCallback(m_Window, WindowIconifyCallback_GLFW);
    glfwSetKeyCallback(m_Window, KeyCallback_GLFW);
    glfwSetCharModsCallback(m_Window, CharModsCallback_GLFW);
    glfwSetCursorPosCallback(m_Window, MousePosCallback_GLFW);
    glfwSetMouseButtonCallback(m_Window, MouseButtonCallback_GLFW);
    glfwSetScrollCallback(m_Window, MouseScrollCallback_GLFW);
    glfwSetJoystickCallback(JoystickConnectionCallback_GLFW);

    // If there are multiple device managers, then this would be called by each one which isn't necessary
    // but should not hurt.
    JoyStickManager::Singleton().EnumerateJoysticks();

    if (!CreateDevice())
        return false;

    if (!CreateSwapChain())
        return false;

    glfwShowWindow(m_Window);
    
    if (m_DeviceParams.startMaximized)
    {
        glfwMaximizeWindow(m_Window);
    }

    // reset the back buffer size state to enforce a resize event
    m_DeviceParams.backBufferWidth = 0;
    m_DeviceParams.backBufferHeight = 0;

    UpdateWindowSize();

    return true;
}

void DeviceManager::AddRenderPassToFront(IRenderPass *pRenderPass)
{
    m_vRenderPasses.remove(pRenderPass);
    m_vRenderPasses.push_front(pRenderPass);

    pRenderPass->BackBufferResizing();
    pRenderPass->BackBufferResized(
        m_DeviceParams.backBufferWidth,
        m_DeviceParams.backBufferHeight,
        m_DeviceParams.swapChainSampleCount);
}

void DeviceManager::AddRenderPassToBack(IRenderPass *pRenderPass)
{
    m_vRenderPasses.remove(pRenderPass);
    m_vRenderPasses.push_back(pRenderPass);

    pRenderPass->BackBufferResizing();
    pRenderPass->BackBufferResized(
        m_DeviceParams.backBufferWidth,
        m_DeviceParams.backBufferHeight,
        m_DeviceParams.swapChainSampleCount);
}

void DeviceManager::RemoveRenderPass(IRenderPass *pRenderPass)
{
    m_vRenderPasses.remove(pRenderPass);
}

void DeviceManager::BackBufferResizing()
{
    m_SwapChainFramebuffers.clear();

    for (auto it : m_vRenderPasses)
    {
        it->BackBufferResizing();
    }
}

void DeviceManager::BackBufferResized()
{
    for(auto it : m_vRenderPasses)
    {
        it->BackBufferResized(m_DeviceParams.backBufferWidth,
                              m_DeviceParams.backBufferHeight,
                              m_DeviceParams.swapChainSampleCount);
    }

    uint32_t backBufferCount = GetBackBufferCount();
    m_SwapChainFramebuffers.resize(backBufferCount);
    for (uint32_t index = 0; index < backBufferCount; index++)
    {
        m_SwapChainFramebuffers[index] = GetDevice()->createFramebuffer(
            nvrhi::FramebufferDesc().addColorAttachment(GetBackBuffer(index)));
    }
}

void DeviceManager::DisplayScaleChanged()
{
    for(auto it : m_vRenderPasses)
    {
        it->DisplayScaleChanged(m_DPIScaleFactorX, m_DPIScaleFactorY);
    }
}

void DeviceManager::Animate(double elapsedTime)
{
    for(auto it : m_vRenderPasses)
    {
        it->Animate(float(elapsedTime));
        it->SetLatewarpOptions();
    }
}

void DeviceManager::Render()
{    
    nvrhi::IFramebuffer* framebuffer = m_SwapChainFramebuffers[GetCurrentBackBufferIndex()];

    for (auto it : m_vRenderPasses)
    {
        it->Render(framebuffer);
    }
}

void DeviceManager::UpdateAverageFrameTime(double elapsedTime)
{
    m_FrameTimeSum += elapsedTime;
    m_NumberOfAccumulatedFrames += 1;
    
    if (m_FrameTimeSum > m_AverageTimeUpdateInterval && m_NumberOfAccumulatedFrames > 0)
    {
        m_AverageFrameTime = m_FrameTimeSum / double(m_NumberOfAccumulatedFrames);
        m_NumberOfAccumulatedFrames = 0;
        m_FrameTimeSum = 0.0;
    }
}

bool DeviceManager::ShouldRenderUnfocused() const
{
    for (auto it = m_vRenderPasses.crbegin(); it != m_vRenderPasses.crend(); it++)
    {
        bool ret = (*it)->ShouldRenderUnfocused();
        if (ret)
            return true;
    }

    return false;
}

void DeviceManager::RunMessageLoop()
{
    m_PreviousFrameTimestamp = glfwGetTime();

#if DONUT_WITH_AFTERMATH
    bool dumpingCrash = false;
#endif
    while(!glfwWindowShouldClose(m_Window))
    {
        if (m_callbacks.beforeFrame) m_callbacks.beforeFrame(*this, m_FrameIndex);
        glfwPollEvents();
        UpdateWindowSize();
        bool presentSuccess = AnimateRenderPresent();
        if (!presentSuccess)
        {
#if DONUT_WITH_AFTERMATH
            dumpingCrash = true;
#endif
            break;
        }
    }

    bool waitSuccess = GetDevice()->waitForIdle();
#if DONUT_WITH_AFTERMATH
    dumpingCrash |= !waitSuccess;
    // wait for Aftermath dump to complete before exiting application
    if (dumpingCrash && m_DeviceParams.enableAftermath)
        AftermathCrashDump::WaitForCrashDump();
#endif
}

bool DeviceManager::AnimateRenderPresent()
{
    double curTime = glfwGetTime();
    double elapsedTime = curTime - m_PreviousFrameTimestamp;

	JoyStickManager::Singleton().EraseDisconnectedJoysticks();
	JoyStickManager::Singleton().UpdateAllJoysticks(m_vRenderPasses);

    if (m_windowVisible && (m_windowIsInFocus || ShouldRenderUnfocused()))
    {
<<<<<<< HEAD
        if (m_callbacks.beforeAnimate) m_callbacks.beforeAnimate(*this, m_FrameIndex);
=======
        if (m_PrevDPIScaleFactorX != m_DPIScaleFactorX || m_PrevDPIScaleFactorY != m_DPIScaleFactorY)
        {
            DisplayScaleChanged();
            m_PrevDPIScaleFactorX = m_DPIScaleFactorX;
            m_PrevDPIScaleFactorY = m_DPIScaleFactorY;
        }

        if (m_callbacks.beforeAnimate) m_callbacks.beforeAnimate(*this);
>>>>>>> d88f23f4
        Animate(elapsedTime);
        if (m_callbacks.afterAnimate) m_callbacks.afterAnimate(*this, m_FrameIndex);

        // normal rendering           : A0    R0 P0 A1 R1 P1
        // m_SkipRenderOnFirstFrame on: A0 A1 R0 P0 A2 R1 P1
        // m_SkipRenderOnFirstFrame simulates multi-threaded rendering frame indices, m_FrameIndex becomes the simulation index
        // while the local variable below becomes the render/present index, which will be different only if m_SkipRenderOnFirstFrame is set
        if (m_FrameIndex > 0 || !m_SkipRenderOnFirstFrame)
        {
            if (BeginFrame())
            {
                // first time entering this loop, m_FrameIndex is 1 for m_SkipRenderOnFirstFrame, 0 otherwise;
                uint32_t frameIndex = m_FrameIndex;
                if (m_SkipRenderOnFirstFrame)
                {
                    frameIndex--;
                }

                if (m_callbacks.beforeRender) m_callbacks.beforeRender(*this, frameIndex);
                Render();
                if (m_callbacks.afterRender) m_callbacks.afterRender(*this, frameIndex);
                if (m_callbacks.beforePresent) m_callbacks.beforePresent(*this, frameIndex);
                bool presentSuccess = Present();
                if (m_callbacks.afterPresent) m_callbacks.afterPresent(*this, frameIndex);
                if (!presentSuccess)
                {
                    return false;
                }
            }
        }
    }

    std::this_thread::sleep_for(std::chrono::milliseconds(0));

    GetDevice()->runGarbageCollection();

    UpdateAverageFrameTime(elapsedTime);
    m_PreviousFrameTimestamp = curTime;

    ++m_FrameIndex;
    return true;
}

void DeviceManager::GetWindowDimensions(int& width, int& height)
{
    width = m_DeviceParams.backBufferWidth;
    height = m_DeviceParams.backBufferHeight;
}

const DeviceCreationParameters& DeviceManager::GetDeviceParams()
{
    return m_DeviceParams;
}

donut::app::DeviceManager::DeviceManager()
#if DONUT_WITH_AFTERMATH
    : m_AftermathCrashDumper(*this)
#endif
{
}

void DeviceManager::UpdateWindowSize()
{
    int width;
    int height;
    glfwGetWindowSize(m_Window, &width, &height);

    if (width == 0 || height == 0)
    {
        // window is minimized
        m_windowVisible = false;
        return;
    }

    m_windowVisible = true;

    m_windowIsInFocus = glfwGetWindowAttrib(m_Window, GLFW_FOCUSED) == 1;

    if (int(m_DeviceParams.backBufferWidth) != width || 
        int(m_DeviceParams.backBufferHeight) != height ||
        (m_DeviceParams.vsyncEnabled != m_RequestedVSync && GetGraphicsAPI() == nvrhi::GraphicsAPI::VULKAN))
    {
        // window is not minimized, and the size has changed

        BackBufferResizing();

        m_DeviceParams.backBufferWidth = width;
        m_DeviceParams.backBufferHeight = height;
        m_DeviceParams.vsyncEnabled = m_RequestedVSync;

        ResizeSwapChain();
        BackBufferResized();
    }

    m_DeviceParams.vsyncEnabled = m_RequestedVSync;
}

void DeviceManager::WindowPosCallback(int x, int y)
{
#ifdef _WINDOWS
    if (m_DeviceParams.enablePerMonitorDPI)
    {
        HWND hwnd = glfwGetWin32Window(m_Window);
        auto monitor = MonitorFromWindow(hwnd, MONITOR_DEFAULTTONEAREST);

        unsigned int dpiX;
        unsigned int dpiY;
        GetDpiForMonitor(monitor, MDT_EFFECTIVE_DPI, &dpiX, &dpiY);

        m_DPIScaleFactorX = dpiX / 96.f;
        m_DPIScaleFactorY = dpiY / 96.f;
    }
#endif    
    if (m_EnableRenderDuringWindowMovement && m_SwapChainFramebuffers.size() > 0)
    {
        if (m_callbacks.beforeFrame) m_callbacks.beforeFrame(*this, m_FrameIndex);
        AnimateRenderPresent();
    }
}

void DeviceManager::KeyboardUpdate(int key, int scancode, int action, int mods)
{
    if (key == -1)
    {
        // filter unknown keys
        return;
    }

    for (auto it = m_vRenderPasses.crbegin(); it != m_vRenderPasses.crend(); it++)
    {
        bool ret = (*it)->KeyboardUpdate(key, scancode, action, mods);
        if (ret)
            break;
    }
}

void DeviceManager::KeyboardCharInput(unsigned int unicode, int mods)
{
    for (auto it = m_vRenderPasses.crbegin(); it != m_vRenderPasses.crend(); it++)
    {
        bool ret = (*it)->KeyboardCharInput(unicode, mods);
        if (ret)
            break;
    }
}

void DeviceManager::MousePosUpdate(double xpos, double ypos)
{
    if (!m_DeviceParams.supportExplicitDisplayScaling)
    {
        xpos /= m_DPIScaleFactorX;
        ypos /= m_DPIScaleFactorY;
    }
    
    for (auto it = m_vRenderPasses.crbegin(); it != m_vRenderPasses.crend(); it++)
    {
        bool ret = (*it)->MousePosUpdate(xpos, ypos);
        if (ret)
            break;
    }
}

void DeviceManager::MouseButtonUpdate(int button, int action, int mods)
{
    for (auto it = m_vRenderPasses.crbegin(); it != m_vRenderPasses.crend(); it++)
    {
        bool ret = (*it)->MouseButtonUpdate(button, action, mods);
        if (ret)
            break;
    }
}

void DeviceManager::MouseScrollUpdate(double xoffset, double yoffset)
{
    for (auto it = m_vRenderPasses.crbegin(); it != m_vRenderPasses.crend(); it++)
    {
        bool ret = (*it)->MouseScrollUpdate(xoffset, yoffset);
        if (ret)
            break;
    }
}

void JoyStickManager::EnumerateJoysticks()
{
	// The glfw header says nothing about what values to expect for joystick IDs. Empirically, having connected two
	// simultaneously, glfw just seems to number them starting at 0.
	for (int i = 0; i != 10; ++i)
		if (glfwJoystickPresent(i))
			m_JoystickIDs.push_back(i);
}

void JoyStickManager::EraseDisconnectedJoysticks()
{
	while (!m_RemovedJoysticks.empty())
	{
		auto id = m_RemovedJoysticks.back();
		m_RemovedJoysticks.pop_back();

		auto it = std::find(m_JoystickIDs.begin(), m_JoystickIDs.end(), id);
		if (it != m_JoystickIDs.end())
			m_JoystickIDs.erase(it);
	}
}

void JoyStickManager::ConnectJoystick(int id)
{
	m_JoystickIDs.push_back(id);
}

void JoyStickManager::DisconnectJoystick(int id)
{
	// This fn can be called from inside glfwGetJoystickAxes below (similarly for buttons, I guess).
	// We can't call m_JoystickIDs.erase() here and now. Save them for later. Forunately, glfw docs
	// say that you can query a joystick ID that isn't present.
	m_RemovedJoysticks.push_back(id);
}

void JoyStickManager::UpdateAllJoysticks(const std::list<IRenderPass*>& passes)
{
	for (auto j = m_JoystickIDs.begin(); j != m_JoystickIDs.end(); ++j)
		UpdateJoystick(*j, passes);
}

static void ApplyDeadZone(dm::float2& v, const float deadZone = 0.1f)
{
    v *= std::max(dm::length(v) - deadZone, 0.f) / (1.f - deadZone);
}

void JoyStickManager::UpdateJoystick(int j, const std::list<IRenderPass*>& passes)
{
    GLFWgamepadstate gamepadState;
    glfwGetGamepadState(j, &gamepadState);

	float* axisValues = gamepadState.axes;

    auto updateAxis = [&] (int axis, float axisVal)
    {
		for (auto it = passes.crbegin(); it != passes.crend(); it++)
		{
			bool ret = (*it)->JoystickAxisUpdate(axis, axisVal);
			if (ret)
				break;
		}
    };

    {
        dm::float2 v(axisValues[GLFW_GAMEPAD_AXIS_LEFT_X], axisValues[GLFW_GAMEPAD_AXIS_LEFT_Y]);
        ApplyDeadZone(v);
        updateAxis(GLFW_GAMEPAD_AXIS_LEFT_X, v.x);
        updateAxis(GLFW_GAMEPAD_AXIS_LEFT_Y, v.y);
    }

    {
        dm::float2 v(axisValues[GLFW_GAMEPAD_AXIS_RIGHT_X], axisValues[GLFW_GAMEPAD_AXIS_RIGHT_Y]);
        ApplyDeadZone(v);
        updateAxis(GLFW_GAMEPAD_AXIS_RIGHT_X, v.x);
        updateAxis(GLFW_GAMEPAD_AXIS_RIGHT_Y, v.y);
    }

    updateAxis(GLFW_GAMEPAD_AXIS_LEFT_TRIGGER, axisValues[GLFW_GAMEPAD_AXIS_LEFT_TRIGGER]);
    updateAxis(GLFW_GAMEPAD_AXIS_RIGHT_TRIGGER, axisValues[GLFW_GAMEPAD_AXIS_RIGHT_TRIGGER]);

	for (int b = 0; b != GLFW_GAMEPAD_BUTTON_LAST; ++b)
	{
		auto buttonVal = gamepadState.buttons[b];
		for (auto it = passes.crbegin(); it != passes.crend(); it++)
		{
			bool ret = (*it)->JoystickButtonUpdate(b, buttonVal == GLFW_PRESS);
			if (ret)
				break;
		}
	}
}

void DeviceManager::Shutdown()
{
    m_SwapChainFramebuffers.clear();

    DestroyDeviceAndSwapChain();

    if (m_Window)
    {
        glfwDestroyWindow(m_Window);
        m_Window = nullptr;
    }

    glfwTerminate();

    m_InstanceCreated = false;
}

nvrhi::IFramebuffer* donut::app::DeviceManager::GetCurrentFramebuffer()
{
    return GetFramebuffer(GetCurrentBackBufferIndex());
}

nvrhi::IFramebuffer* donut::app::DeviceManager::GetFramebuffer(uint32_t index)
{
    if (index < m_SwapChainFramebuffers.size())
        return m_SwapChainFramebuffers[index];

    return nullptr;
}

void DeviceManager::SetWindowTitle(const char* title)
{
    assert(title);
    if (m_WindowTitle == title)
        return;

    glfwSetWindowTitle(m_Window, title);

    m_WindowTitle = title;
}

void DeviceManager::SetInformativeWindowTitle(const char* applicationName, bool includeFramerate, const char* extraInfo)
{
    std::stringstream ss;
    ss << applicationName;
    ss << " (" << nvrhi::utils::GraphicsAPIToString(GetDevice()->getGraphicsAPI());

    if (m_DeviceParams.enableDebugRuntime)
    {
        if (GetGraphicsAPI() == nvrhi::GraphicsAPI::VULKAN)
            ss << ", VulkanValidationLayer";
        else
            ss << ", DebugRuntime";
    }

    if (m_DeviceParams.enableNvrhiValidationLayer)
    {
        ss << ", NvrhiValidationLayer";
    }

    ss << ")";

    double frameTime = GetAverageFrameTimeSeconds();
    if (includeFramerate && frameTime > 0)
    {
        double const fps = 1.0 / frameTime;
        int const precision = (fps <= 20.0) ? 1 : 0;
        ss << " - " << std::fixed << std::setprecision(precision) << fps << " FPS ";
    }

    if (extraInfo)
        ss << extraInfo;

    SetWindowTitle(ss.str().c_str());
}

const char* donut::app::DeviceManager::GetWindowTitle()
{
    return m_WindowTitle.c_str();
}

donut::app::DeviceManager* donut::app::DeviceManager::Create(nvrhi::GraphicsAPI api)
{
    switch (api)
    {
#if DONUT_WITH_DX11
    case nvrhi::GraphicsAPI::D3D11:
        return CreateD3D11();
#endif
#if DONUT_WITH_DX12
    case nvrhi::GraphicsAPI::D3D12:
        return CreateD3D12();
#endif
#if DONUT_WITH_VULKAN
    case nvrhi::GraphicsAPI::VULKAN:
        return CreateVK();
#endif
    default:
        log::error("DeviceManager::Create: Unsupported Graphics API (%d)", api);
        return nullptr;
    }
}

DefaultMessageCallback& DefaultMessageCallback::GetInstance()
{
    static DefaultMessageCallback Instance;
    return Instance;
}

void DefaultMessageCallback::message(nvrhi::MessageSeverity severity, const char* messageText)
{
    donut::log::Severity donutSeverity = donut::log::Severity::Info;
    switch (severity)
    {
    case nvrhi::MessageSeverity::Info:
        donutSeverity = donut::log::Severity::Info;
        break;
    case nvrhi::MessageSeverity::Warning:
        donutSeverity = donut::log::Severity::Warning;
        break;
    case nvrhi::MessageSeverity::Error:
        donutSeverity = donut::log::Severity::Error;
        break;
    case nvrhi::MessageSeverity::Fatal:
        donutSeverity = donut::log::Severity::Fatal;
        break;
    }
    
    donut::log::message(donutSeverity, "%s", messageText);
}<|MERGE_RESOLUTION|>--- conflicted
+++ resolved
@@ -517,9 +517,6 @@
 
     if (m_windowVisible && (m_windowIsInFocus || ShouldRenderUnfocused()))
     {
-<<<<<<< HEAD
-        if (m_callbacks.beforeAnimate) m_callbacks.beforeAnimate(*this, m_FrameIndex);
-=======
         if (m_PrevDPIScaleFactorX != m_DPIScaleFactorX || m_PrevDPIScaleFactorY != m_DPIScaleFactorY)
         {
             DisplayScaleChanged();
@@ -527,8 +524,7 @@
             m_PrevDPIScaleFactorY = m_DPIScaleFactorY;
         }
 
-        if (m_callbacks.beforeAnimate) m_callbacks.beforeAnimate(*this);
->>>>>>> d88f23f4
+        if (m_callbacks.beforeAnimate) m_callbacks.beforeAnimate(*this, m_FrameIndex);
         Animate(elapsedTime);
         if (m_callbacks.afterAnimate) m_callbacks.afterAnimate(*this, m_FrameIndex);
 
