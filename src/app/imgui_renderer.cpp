/*
* Copyright (c) 2014-2021, NVIDIA CORPORATION. All rights reserved.
*
* Permission is hereby granted, free of charge, to any person obtaining a
* copy of this software and associated documentation files (the "Software"),
* to deal in the Software without restriction, including without limitation
* the rights to use, copy, modify, merge, publish, distribute, sublicense,
* and/or sell copies of the Software, and to permit persons to whom the
* Software is furnished to do so, subject to the following conditions:
*
* The above copyright notice and this permission notice shall be included in
* all copies or substantial portions of the Software.
*
* THE SOFTWARE IS PROVIDED "AS IS", WITHOUT WARRANTY OF ANY KIND, EXPRESS OR
* IMPLIED, INCLUDING BUT NOT LIMITED TO THE WARRANTIES OF MERCHANTABILITY,
* FITNESS FOR A PARTICULAR PURPOSE AND NONINFRINGEMENT.  IN NO EVENT SHALL
* THE AUTHORS OR COPYRIGHT HOLDERS BE LIABLE FOR ANY CLAIM, DAMAGES OR OTHER
* LIABILITY, WHETHER IN AN ACTION OF CONTRACT, TORT OR OTHERWISE, ARISING
* FROM, OUT OF OR IN CONNECTION WITH THE SOFTWARE OR THE USE OR OTHER
* DEALINGS IN THE SOFTWARE.
*/

/*
License for Dear ImGui

Copyright (c) 2014-2019 Omar Cornut

Permission is hereby granted, free of charge, to any person obtaining a copy
of this software and associated documentation files (the "Software"), to deal
in the Software without restriction, including without limitation the rights
to use, copy, modify, merge, publish, distribute, sublicense, and/or sell
copies of the Software, and to permit persons to whom the Software is
furnished to do so, subject to the following conditions:

The above copyright notice and this permission notice shall be included in all
copies or substantial portions of the Software.

THE SOFTWARE IS PROVIDED "AS IS", WITHOUT WARRANTY OF ANY KIND, EXPRESS OR
IMPLIED, INCLUDING BUT NOT LIMITED TO THE WARRANTIES OF MERCHANTABILITY,
FITNESS FOR A PARTICULAR PURPOSE AND NONINFRINGEMENT. IN NO EVENT SHALL THE
AUTHORS OR COPYRIGHT HOLDERS BE LIABLE FOR ANY CLAIM, DAMAGES OR OTHER
LIABILITY, WHETHER IN AN ACTION OF CONTRACT, TORT OR OTHERWISE, ARISING FROM,
OUT OF OR IN CONNECTION WITH THE SOFTWARE OR THE USE OR OTHER DEALINGS IN THE
SOFTWARE.
*/

#include <donut/app/imgui_renderer.h>
#include <donut/core/vfs/VFS.h>

using namespace donut::vfs;
using namespace donut::engine;
using namespace donut::app;

ImGui_Renderer::ImGui_Renderer(DeviceManager *devManager)
    : IRenderPass(devManager)
    , m_supportExplicitDisplayScaling(devManager->GetDeviceParams().supportExplicitDisplayScaling)
{
    ImGui::CreateContext();

    m_defaultFont = std::make_shared<RegisteredFont>(nullptr, false, 13.f);
    m_fonts.push_back(m_defaultFont);
}

ImGui_Renderer::~ImGui_Renderer()
{
    ImGui::DestroyContext();
}

bool ImGui_Renderer::Init(std::shared_ptr<ShaderFactory> shaderFactory)
{
    // Set up keyboard mapping.
    // ImGui will use those indices to peek into the io.KeyDown[] array
    // that we will update during the application lifetime.
    ImGuiIO& io = ImGui::GetIO();
    io.KeyMap[ImGuiKey_Tab] = GLFW_KEY_TAB;
    io.KeyMap[ImGuiKey_LeftArrow] = GLFW_KEY_LEFT;
    io.KeyMap[ImGuiKey_RightArrow] = GLFW_KEY_RIGHT;
    io.KeyMap[ImGuiKey_UpArrow] = GLFW_KEY_UP;
    io.KeyMap[ImGuiKey_DownArrow] = GLFW_KEY_DOWN;
    io.KeyMap[ImGuiKey_PageUp] = GLFW_KEY_PAGE_UP;
    io.KeyMap[ImGuiKey_PageDown] = GLFW_KEY_PAGE_DOWN;
    io.KeyMap[ImGuiKey_Home] = GLFW_KEY_HOME;
    io.KeyMap[ImGuiKey_End] = GLFW_KEY_END;
    io.KeyMap[ImGuiKey_Delete] = GLFW_KEY_DELETE;
    io.KeyMap[ImGuiKey_Backspace] = GLFW_KEY_BACKSPACE;
    io.KeyMap[ImGuiKey_Enter] = GLFW_KEY_ENTER;
    io.KeyMap[ImGuiKey_Escape] = GLFW_KEY_ESCAPE;
    io.KeyMap[ImGuiKey_A] = 'A';
    io.KeyMap[ImGuiKey_C] = 'C';
    io.KeyMap[ImGuiKey_V] = 'V';
    io.KeyMap[ImGuiKey_X] = 'X';
    io.KeyMap[ImGuiKey_Y] = 'Y';
    io.KeyMap[ImGuiKey_Z] = 'Z';

    imgui_nvrhi = std::make_unique<ImGui_NVRHI>();
    return imgui_nvrhi->init(GetDevice(), shaderFactory);
}

std::shared_ptr<RegisteredFont> ImGui_Renderer::CreateFontFromFile(IFileSystem& fs,
    const std::filesystem::path& fontFile, float fontSize)
{
	auto fontData = fs.readFile(fontFile);
	if (!fontData)
		return nullptr;

	auto font = std::make_shared<RegisteredFont>(fontData, false, fontSize);
    m_fonts.push_back(font);

    return std::move(font);
}

std::shared_ptr<RegisteredFont> ImGui_Renderer::CreateFontFromMemoryInternal(void const* pData, size_t size,
    bool compressed, float fontSize)
{
    if (!pData || !size)
        return nullptr;

    // Copy the font data into a blob to make the RegisteredFont object own it
    void* dataCopy = malloc(size);
    memcpy(dataCopy, pData, size);
    std::shared_ptr<vfs::Blob> blob = std::make_shared<vfs::Blob>(dataCopy, size);
    
    auto font = std::make_shared<RegisteredFont>(blob, compressed, fontSize);
    m_fonts.push_back(font);

    return std::move(font);
}

std::shared_ptr<RegisteredFont> ImGui_Renderer::CreateFontFromMemory(void const* pData, size_t size, float fontSize)
{
    return CreateFontFromMemoryInternal(pData, size, false, fontSize);
}

std::shared_ptr<RegisteredFont> ImGui_Renderer::CreateFontFromMemoryCompressed(void const* pData, size_t size,
    float fontSize)
{
    return CreateFontFromMemoryInternal(pData, size, true, fontSize);
}

bool ImGui_Renderer::KeyboardUpdate(int key, int scancode, int action, int mods)
{
    auto& io = ImGui::GetIO();

    bool keyIsDown;
    if (action == GLFW_PRESS || action == GLFW_REPEAT)
    {
        keyIsDown = true;
    } else {
        keyIsDown = false;
    }

    // update our internal state tracking for this key button
    keyDown[key] = keyIsDown;

    if (keyIsDown)
    {
        // if the key was pressed, update ImGui immediately
        io.KeysDown[key] = true;
    } else {
        // for key up events, ImGui state is only updated after the next frame
        // this ensures that short keypresses are not missed
    }

    return io.WantCaptureKeyboard;
}

bool ImGui_Renderer::KeyboardCharInput(unsigned int unicode, int mods)
{
    auto& io = ImGui::GetIO();

    io.AddInputCharacter(unicode);

    return io.WantCaptureKeyboard;
}

bool ImGui_Renderer::MousePosUpdate(double xpos, double ypos)
{
    auto& io = ImGui::GetIO();
    io.MousePos.x = float(xpos);
    io.MousePos.y = float(ypos);

    return io.WantCaptureMouse;
}

bool ImGui_Renderer::MouseScrollUpdate(double xoffset, double yoffset)
{
    auto& io = ImGui::GetIO();
    io.MouseWheel += float(yoffset);

    return io.WantCaptureMouse;
}

bool ImGui_Renderer::MouseButtonUpdate(int button, int action, int mods)
{
    auto& io = ImGui::GetIO();

    bool buttonIsDown;
    int buttonIndex;

    if (action == GLFW_PRESS || action == GLFW_REPEAT)
    {
        buttonIsDown = true;
    } else {
        buttonIsDown = false;
    }

    switch(button)
    {
        case GLFW_MOUSE_BUTTON_LEFT:
            buttonIndex = 0;
            break;

        case GLFW_MOUSE_BUTTON_RIGHT:
            buttonIndex = 1;
            break;

        case GLFW_MOUSE_BUTTON_MIDDLE:
            buttonIndex = 2;
            break;
    }

    // update our internal state tracking for this mouse button
    mouseDown[buttonIndex] = buttonIsDown;

    if (buttonIsDown)
    {
        // update ImGui state immediately
        io.MouseDown[buttonIndex] = true;
    } else {
        // for mouse up events, ImGui state is only updated after the next frame
        // this ensures that short clicks are not missed
    }

    return io.WantCaptureMouse;
}

void ImGui_Renderer::Animate(float elapsedTimeSeconds)
{
<<<<<<< HEAD
    // multiple Animate may be called before the first Render due to the m_SkipRenderOnFirstFrame extension
    // ensure each imgui_nvrhi->beginFrame matches with exactly one imgui_nvrhi->Render
    if (!imgui_nvrhi || m_beginFrameCalled) return;
=======
    if (!imgui_nvrhi)
        return;
>>>>>>> d88f23f4

    // Make sure that all registered fonts have corresponding ImFont objects at the current DPI scale
    float scaleX, scaleY;
    GetDeviceManager()->GetDPIScaleInfo(scaleX, scaleY);
    for (auto& font : m_fonts)
    {
        if (!font->GetScaledFont())
            font->CreateScaledFont(m_supportExplicitDisplayScaling ? scaleX : 1.f);
    }

    // Creates the font texture if it's not yet valid
    imgui_nvrhi->updateFontTexture();
    
    int w, h;
    GetDeviceManager()->GetWindowDimensions(w, h);

    ImGuiIO& io = ImGui::GetIO();
    io.DisplaySize = ImVec2(float(w), float(h));
    if (!m_supportExplicitDisplayScaling)
    {
        io.DisplayFramebufferScale.x = scaleX;
        io.DisplayFramebufferScale.y = scaleY;
    }

    io.KeyCtrl = io.KeysDown[GLFW_KEY_LEFT_CONTROL] || io.KeysDown[GLFW_KEY_RIGHT_CONTROL];
    io.KeyShift = io.KeysDown[GLFW_KEY_LEFT_SHIFT] || io.KeysDown[GLFW_KEY_RIGHT_SHIFT];
    io.KeyAlt = io.KeysDown[GLFW_KEY_LEFT_ALT] || io.KeysDown[GLFW_KEY_RIGHT_ALT];
    io.KeySuper = io.KeysDown[GLFW_KEY_LEFT_SUPER] || io.KeysDown[GLFW_KEY_RIGHT_SUPER];

<<<<<<< HEAD
    imgui_nvrhi->beginFrame(elapsedTimeSeconds);
    m_beginFrameCalled = true;
=======
    io.DeltaTime = elapsedTimeSeconds;
    io.MouseDrawCursor = false;

    ImGui::NewFrame();
>>>>>>> d88f23f4
}

void ImGui_Renderer::Render(nvrhi::IFramebuffer* framebuffer)
{
    if (!imgui_nvrhi) return;

    buildUI();

    ImGui::Render();
    imgui_nvrhi->render(framebuffer);
    m_beginFrameCalled = false;

    // reconcile mouse button states
    auto& io = ImGui::GetIO();
    for(size_t i = 0; i < mouseDown.size(); i++)
    {
        if (io.MouseDown[i] == true && mouseDown[i] == false)
        {
            io.MouseDown[i] = false;
        }
    }

    // reconcile key states
    for(size_t i = 0; i < keyDown.size(); i++)
    {
        if (io.KeysDown[i] == true && keyDown[i] == false)
        {
            io.KeysDown[i] = false;
        }
    }
}

void ImGui_Renderer::BackBufferResizing()
{
    if(imgui_nvrhi) imgui_nvrhi->backbufferResizing();
}

void ImGui_Renderer::DisplayScaleChanged(float scaleX, float scaleY)
{
    // Apps that don't implement explicit scaling won't expect the fonts to be resized etc.
    if (!m_supportExplicitDisplayScaling)
        return;

    auto& io = ImGui::GetIO();

    // Clear the ImGui font atlas and invalidate the font texture
    // to re-register and re-rasterize all fonts on the next frame (see Animate)
    io.Fonts->Clear();
    io.Fonts->TexID = 0;

    for (auto& font : m_fonts)
        font->ReleaseScaledFont();
        
    ImGui::GetStyle() = ImGuiStyle();
    ImGui::GetStyle().ScaleAllSizes(scaleX);
}

void ImGui_Renderer::BeginFullScreenWindow()
{
    ImGuiIO const& io = ImGui::GetIO();
    ImGui::SetNextWindowPos(ImVec2(0.f, 0.f), ImGuiCond_Always);
    ImGui::SetNextWindowSize(ImVec2(
        io.DisplaySize.x / io.DisplayFramebufferScale.x,
        io.DisplaySize.y / io.DisplayFramebufferScale.y),
        ImGuiCond_Always);
    ImGui::PushStyleVar(ImGuiStyleVar_WindowBorderSize, 0.f);
    ImGui::SetNextWindowBgAlpha(0.f);
    ImGui::Begin(" ", 0, ImGuiWindowFlags_NoInputs | ImGuiWindowFlags_NoTitleBar | ImGuiWindowFlags_NoScrollbar);
}

void ImGui_Renderer::DrawScreenCenteredText(const char* text)
{
    ImGuiIO const& io = ImGui::GetIO();
    ImVec2 textSize = ImGui::CalcTextSize(text);
    ImGui::SetCursorPosX((io.DisplaySize.x / io.DisplayFramebufferScale.x - textSize.x) * 0.5f);
    ImGui::SetCursorPosY((io.DisplaySize.y / io.DisplayFramebufferScale.y - textSize.y) * 0.5f);
    ImGui::TextUnformatted(text);
}

void ImGui_Renderer::EndFullScreenWindow()
{
    ImGui::End();
    ImGui::PopStyleVar();
}

void RegisteredFont::CreateScaledFont(float displayScale)
{
    ImFontConfig fontConfig;
    fontConfig.SizePixels = m_sizeAtDefaultScale * displayScale;

    if (m_data)
    {
        fontConfig.FontDataOwnedByAtlas = false;
        if (m_isCompressed)
        {
            m_imFont = ImGui::GetIO().Fonts->AddFontFromMemoryCompressedTTF(
                (void*)(m_data->data()), (int)(m_data->size()), 0.f, &fontConfig);
        }
        else
        {
            m_imFont = ImGui::GetIO().Fonts->AddFontFromMemoryTTF(
                (void*)(m_data->data()), (int)(m_data->size()), 0.f, &fontConfig);
        }
    }
    else
    {
        m_imFont = ImGui::GetIO().Fonts->AddFontDefault(&fontConfig);
    }

    ImGui::GetIO().Fonts->TexID = 0;
}

void RegisteredFont::ReleaseScaledFont()
{
    m_imFont = nullptr;
}<|MERGE_RESOLUTION|>--- conflicted
+++ resolved
@@ -236,14 +236,10 @@
 
 void ImGui_Renderer::Animate(float elapsedTimeSeconds)
 {
-<<<<<<< HEAD
     // multiple Animate may be called before the first Render due to the m_SkipRenderOnFirstFrame extension
     // ensure each imgui_nvrhi->beginFrame matches with exactly one imgui_nvrhi->Render
-    if (!imgui_nvrhi || m_beginFrameCalled) return;
-=======
-    if (!imgui_nvrhi)
+    if (!imgui_nvrhi || m_beginFrameCalled)
         return;
->>>>>>> d88f23f4
 
     // Make sure that all registered fonts have corresponding ImFont objects at the current DPI scale
     float scaleX, scaleY;
@@ -273,15 +269,12 @@
     io.KeyAlt = io.KeysDown[GLFW_KEY_LEFT_ALT] || io.KeysDown[GLFW_KEY_RIGHT_ALT];
     io.KeySuper = io.KeysDown[GLFW_KEY_LEFT_SUPER] || io.KeysDown[GLFW_KEY_RIGHT_SUPER];
 
-<<<<<<< HEAD
-    imgui_nvrhi->beginFrame(elapsedTimeSeconds);
-    m_beginFrameCalled = true;
-=======
     io.DeltaTime = elapsedTimeSeconds;
     io.MouseDrawCursor = false;
 
     ImGui::NewFrame();
->>>>>>> d88f23f4
+    
+    m_beginFrameCalled = true;
 }
 
 void ImGui_Renderer::Render(nvrhi::IFramebuffer* framebuffer)
